--- conflicted
+++ resolved
@@ -15,21 +15,15 @@
 }
 
 func Test_readTo(t *testing.T) {
-<<<<<<< HEAD
 	defer resetFailIfUnmatchedStructTags(FailIfUnmatchedStructTags)
 	FailIfUnmatchedStructTags = false
 
-	b := bytes.NewBufferString(`foo,BAR,Baz
-f,1,baz
-e,3,b`)
-=======
 	blah := 0
 	sptr := "*string"
 	sptr2 := ""
 	b := bytes.NewBufferString(`foo,BAR,Baz,Blah,SPtr
 f,1,baz,,*string
 e,3,b,,`)
->>>>>>> aa69be31
 	d := &decoder{in: b}
 
 	var samples []Sample
