--- conflicted
+++ resolved
@@ -546,7 +546,6 @@
 	}
 }
 
-<<<<<<< HEAD
 func Test_ZeroPrefixedIntegerUnmarshal(t *testing.T) {
 	defer resetFailIfUnmatchedStructTags(FailIfUnmatchedStructTags)
 	FailIfUnmatchedStructTags = false
@@ -578,7 +577,9 @@
 	}
 	if samples[0].Bar != 8 {
 		t.Fatal("expected Bar=8 got Bar=%d", samples[0].Bar)
-=======
+	}
+}
+
 func TestCSVToMaps(t *testing.T) {
 	b := bytes.NewBufferString(`foo,BAR,Baz
 4,Jose,42
@@ -633,6 +634,10 @@
 }
 
 func TestUnmarshalToDecoder(t *testing.T) {
+	// Test from upstream, requires upstream default config
+	FailIfUnmatchedStructTags = false
+	defer func() { FailIfUnmatchedStructTags = true }()
+
 	blah := 0
 	sptr := "*string"
 	sptr2 := ""
@@ -658,6 +663,5 @@
 	expected = Sample{Foo: "e", Bar: 3, Baz: "b", Blah: &blah, SPtr: &sptr2}
 	if !reflect.DeepEqual(expected, samples[1]) {
 		t.Fatalf("expected second sample %v, got %v", expected, samples[1])
->>>>>>> 45cbb9cd
 	}
 }