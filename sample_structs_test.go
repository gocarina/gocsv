--- conflicted
+++ resolved
@@ -22,11 +22,6 @@
 	Corge      string `csv:"abc"`
 }
 
-<<<<<<< HEAD
-type MultiTagSample struct {
-	Foo string `csv:"foo,Foo,FOO"`
-	Bar int    `csv:"bar,BAR"`
-=======
 // Testtype for unmarshal/marshal functions on renamed basic types
 type RenamedFloat64Unmarshaler float64
 type RenamedFloat64Default float64
@@ -44,5 +39,4 @@
 type TagSeparatorSample struct {
 	Foo string `csv:"Baz|foo"`
 	Bar int    `csv:"BAR"`
->>>>>>> 80ac68b8
 }