package gocsv

import (
	"encoding"
	"fmt"
	"reflect"
	"strconv"
	"strings"
)

// --------------------------------------------------------------------------
// Conversion interfaces

// TypeMarshaller is implemented by any value that has a MarshalCSV method
// This converter is used to convert the value to it string representation
type TypeMarshaller interface {
	MarshalCSV() (string, error)
}

// Stringer is implemented by any value that has a String method
// This converter is used to convert the value to it string representation
// This converter will be used if your value does not implement TypeMarshaller
type Stringer interface {
	String() string
}

// TypeUnmarshaller is implemented by any value that has an UnmarshalCSV method
// This converter is used to convert a string to your value representation of that string
type TypeUnmarshaller interface {
	UnmarshalCSV(string) error
}

// NoUnmarshalFuncError is the custom error type to be raised in case there is no unmarshal function defined on type
type NoUnmarshalFuncError struct {
	msg string
}

func (e NoUnmarshalFuncError) Error() string {
	return e.msg
}

// NoMarshalFuncError is the custom error type to be raised in case there is no marshal function defined on type
type NoMarshalFuncError struct {
	msg string
}

func (e NoMarshalFuncError) Error() string {
	return e.msg
}

var (
	stringerType        = reflect.TypeOf((*Stringer)(nil)).Elem()
	marshallerType      = reflect.TypeOf((*TypeMarshaller)(nil)).Elem()
	unMarshallerType    = reflect.TypeOf((*TypeUnmarshaller)(nil)).Elem()
	textMarshalerType   = reflect.TypeOf((*encoding.TextMarshaler)(nil)).Elem()
	textUnMarshalerType = reflect.TypeOf((*encoding.TextUnmarshaler)(nil)).Elem()
)

// --------------------------------------------------------------------------
// Conversion helpers

func toString(in interface{}) (string, error) {
	inValue := reflect.ValueOf(in)

	switch inValue.Kind() {
	case reflect.String:
		return inValue.String(), nil
	case reflect.Bool:
		b := inValue.Bool()
		if b {
			return "true", nil
		}
		return "false", nil
	case reflect.Int, reflect.Int8, reflect.Int16, reflect.Int32, reflect.Int64:
		return fmt.Sprintf("%v", inValue.Int()), nil
	case reflect.Uint, reflect.Uint8, reflect.Uint16, reflect.Uint32, reflect.Uint64:
		return fmt.Sprintf("%v", inValue.Uint()), nil
	case reflect.Float32:
		return strconv.FormatFloat(inValue.Float(), byte('f'), -1, 32), nil
	case reflect.Float64:
		return strconv.FormatFloat(inValue.Float(), byte('f'), -1, 64), nil
	}
	return "", fmt.Errorf("No known conversion from " + inValue.Type().String() + " to string")
}

func toBool(in interface{}) (bool, error) {
	inValue := reflect.ValueOf(in)

	switch inValue.Kind() {
	case reflect.String:
		s := inValue.String()
		switch s {
		case "yes":
			return true, nil
		case "no", "":
			return false, nil
		default:
			return strconv.ParseBool(s)
		}
	case reflect.Bool:
		return inValue.Bool(), nil
	case reflect.Int, reflect.Int8, reflect.Int16, reflect.Int32, reflect.Int64:
		i := inValue.Int()
		if i != 0 {
			return true, nil
		}
		return false, nil
	case reflect.Uint, reflect.Uint8, reflect.Uint16, reflect.Uint32, reflect.Uint64:
		i := inValue.Uint()
		if i != 0 {
			return true, nil
		}
		return false, nil
	case reflect.Float32, reflect.Float64:
		f := inValue.Float()
		if f != 0 {
			return true, nil
		}
		return false, nil
	}
	return false, fmt.Errorf("No known conversion from " + inValue.Type().String() + " to bool")
}

func toInt(in interface{}) (int64, error) {
	inValue := reflect.ValueOf(in)

	switch inValue.Kind() {
	case reflect.String:
		s := strings.TrimSpace(inValue.String())
		if s == "" {
			return 0, nil
		}
		return strconv.ParseInt(s, 10, 64)
	case reflect.Bool:
		if inValue.Bool() {
			return 1, nil
		}
		return 0, nil
	case reflect.Int, reflect.Int8, reflect.Int16, reflect.Int32, reflect.Int64:
		return inValue.Int(), nil
	case reflect.Uint, reflect.Uint8, reflect.Uint16, reflect.Uint32, reflect.Uint64:
		return int64(inValue.Uint()), nil
	case reflect.Float32, reflect.Float64:
		return int64(inValue.Float()), nil
	}
	return 0, fmt.Errorf("No known conversion from " + inValue.Type().String() + " to int")
}

func toUint(in interface{}) (uint64, error) {
	inValue := reflect.ValueOf(in)

	switch inValue.Kind() {
	case reflect.String:
		s := strings.TrimSpace(inValue.String())
		if s == "" {
			return 0, nil
		}

		// support the float input
		if strings.Contains(s, ".") {
			f, err := strconv.ParseFloat(s, 64)
			if err != nil {
				return 0, err
			}
			return uint64(f), nil
		}
		return strconv.ParseUint(s, 0, 64)
	case reflect.Bool:
		if inValue.Bool() {
			return 1, nil
		}
		return 0, nil
	case reflect.Int, reflect.Int8, reflect.Int16, reflect.Int32, reflect.Int64:
		return uint64(inValue.Int()), nil
	case reflect.Uint, reflect.Uint8, reflect.Uint16, reflect.Uint32, reflect.Uint64:
		return inValue.Uint(), nil
	case reflect.Float32, reflect.Float64:
		return uint64(inValue.Float()), nil
	}
	return 0, fmt.Errorf("No known conversion from " + inValue.Type().String() + " to uint")
}

func toFloat(in interface{}) (float64, error) {
	inValue := reflect.ValueOf(in)

	switch inValue.Kind() {
	case reflect.String:
		s := strings.TrimSpace(inValue.String())
		if s == "" {
			return 0, nil
		}
		return strconv.ParseFloat(s, 64)
	case reflect.Bool:
		if inValue.Bool() {
			return 1, nil
		}
		return 0, nil
	case reflect.Int, reflect.Int8, reflect.Int16, reflect.Int32, reflect.Int64:
		return float64(inValue.Int()), nil
	case reflect.Uint, reflect.Uint8, reflect.Uint16, reflect.Uint32, reflect.Uint64:
		return float64(inValue.Uint()), nil
	case reflect.Float32, reflect.Float64:
		return inValue.Float(), nil
	}
	return 0, fmt.Errorf("No known conversion from " + inValue.Type().String() + " to float")
}

func setField(field reflect.Value, value string, omitEmpty bool) error {
	if field.Kind() == reflect.Ptr {
		if omitEmpty && value == "" {
			return nil
		}
		if field.IsNil() {
			field.Set(reflect.New(field.Type().Elem()))
		}
		field = field.Elem()
	}

	switch field.Interface().(type) {
	case string:
		s, err := toString(value)
		if err != nil {
			return err
		}
		field.SetString(s)
	case bool:
		b, err := toBool(value)
		if err != nil {
			return err
		}
		field.SetBool(b)
	case int, int8, int16, int32, int64:
		i, err := toInt(value)
		if err != nil {
			return err
		}
		field.SetInt(i)
	case uint, uint8, uint16, uint32, uint64:
		ui, err := toUint(value)
		if err != nil {
			return err
		}
		field.SetUint(ui)
	case float32, float64:
		f, err := toFloat(value)
		if err != nil {
			return err
		}
		field.SetFloat(f)
	default:
		// Not a native type, check for unmarshal method
		if err := unmarshall(field, value); err != nil {
			if _, ok := err.(NoUnmarshalFuncError); !ok {
				return err
			}
			// Could not unmarshal, check for kind, e.g. renamed type from basic type
			switch field.Kind() {
			case reflect.String:
				s, err := toString(value)
				if err != nil {
					return err
				}
				field.SetString(s)
			case reflect.Bool:
				b, err := toBool(value)
				if err != nil {
					return err
				}
				field.SetBool(b)
			case reflect.Int, reflect.Int8, reflect.Int16, reflect.Int32, reflect.Int64:
				i, err := toInt(value)
				if err != nil {
					return err
				}
				field.SetInt(i)
			case reflect.Uint, reflect.Uint8, reflect.Uint16, reflect.Uint32, reflect.Uint64:
				ui, err := toUint(value)
				if err != nil {
					return err
				}
				field.SetUint(ui)
			case reflect.Float32, reflect.Float64:
				f, err := toFloat(value)
				if err != nil {
					return err
				}
				field.SetFloat(f)
			default:
				return err
			}
		} else {
			return nil
		}
	}
	return nil
}

func getFieldAsString(field reflect.Value) (str string, err error) {
	switch field.Kind() {
	case reflect.Interface:
	case reflect.Ptr:
		if field.IsNil() {
			return "", nil
		}
		return getFieldAsString(field.Elem())
	default:
		// Check if field is go native type
		switch field.Interface().(type) {
		case string:
			return field.String(), nil
		case bool:
			str, err = toString(field.Bool())
			if err != nil {
				return str, err
			}
		case int, int8, int16, int32, int64:
			str, err = toString(field.Int())
			if err != nil {
				return str, err
			}
		case uint, uint8, uint16, uint32, uint64:
			str, err = toString(field.Uint())
			if err != nil {
				return str, err
			}
		case float32:
			str, err = toString(float32(field.Float()))
			if err != nil {
				return str, err
			}
		case float64:
			str, err = toString(field.Float())
			if err != nil {
				return str, err
			}
		default:
			// Not a native type, check for marshal method
			str, err = marshall(field)
			if err != nil {
				if _, ok := err.(NoMarshalFuncError); !ok {
					return str, err
				}
				// If not marshal method, is field compatible with/renamed from native type
				switch field.Kind() {
				case reflect.String:
					return field.String(), nil
				case reflect.Bool:
					str, err = toString(field.Bool())
					if err != nil {
						return str, err
					}
				case reflect.Int, reflect.Int8, reflect.Int16, reflect.Int32, reflect.Int64:
					str, err = toString(field.Int())
					if err != nil {
						return str, err
					}
				case reflect.Uint, reflect.Uint8, reflect.Uint16, reflect.Uint32, reflect.Uint64:
					str, err = toString(field.Uint())
					if err != nil {
						return str, err
					}
				case reflect.Float32:
					str, err = toString(float32(field.Float()))
					if err != nil {
						return str, err
					}
				case reflect.Float64:
					str, err = toString(field.Float())
					if err != nil {
						return str, err
					}
				}
			} else {
				return str, nil
			}
		}
	}
	return str, nil
}

// --------------------------------------------------------------------------
// Un/serializations helpers

func unmarshall(field reflect.Value, value string) error {
	dupField := field
	unMarshallIt := func(finalField reflect.Value) error {
		if finalField.CanInterface() {
			fieldIface := finalField.Interface()

			fieldTypeUnmarshaller, ok := fieldIface.(TypeUnmarshaller)
			if ok {
				return fieldTypeUnmarshaller.UnmarshalCSV(value)
			}

			// Otherwise try to use TextUnmarshaler
			fieldTextUnmarshaler, ok := fieldIface.(encoding.TextUnmarshaler)
			if ok {
				return fieldTextUnmarshaler.UnmarshalText([]byte(value))
			}
		}

		return NoUnmarshalFuncError{"No known conversion from string to " + field.Type().String() + ", " + field.Type().String() + " does not implement TypeUnmarshaller"}
	}
	for dupField.Kind() == reflect.Interface || dupField.Kind() == reflect.Ptr {
		if dupField.IsNil() {
			dupField = reflect.New(field.Type().Elem())
			field.Set(dupField)
			return unMarshallIt(dupField)
		}
		dupField = dupField.Elem()
	}
	if dupField.CanAddr() {
		return unMarshallIt(dupField.Addr())
	}
	return NoUnmarshalFuncError{"No known conversion from string to " + field.Type().String() + ", " + field.Type().String() + " does not implement TypeUnmarshaller"}
}

func marshall(field reflect.Value) (value string, err error) {
	dupField := field
	marshallIt := func(finalField reflect.Value) (string, error) {
		if finalField.CanInterface() {
			fieldIface := finalField.Interface()

			// Use TypeMarshaller when possible
			fieldTypeMarhaller, ok := fieldIface.(TypeMarshaller)
			if ok {
				return fieldTypeMarhaller.MarshalCSV()
			}

<<<<<<< HEAD
			// Otherwise try to use Stringer
			fieldStringer, ok := fieldIface.(Stringer)
			if ok {
				return fieldStringer.String(), nil
			}

=======
>>>>>>> 45cbb9cd
			// Otherwise try to use TextMarshaller
			fieldTextMarshaler, ok := fieldIface.(encoding.TextMarshaler)
			if ok {
				text, err := fieldTextMarshaler.MarshalText()
				return string(text), err
			}
<<<<<<< HEAD
=======

			// Otherwise try to use Stringer
			fieldStringer, ok := fieldIface.(Stringer)
			if ok {
				return fieldStringer.String(), nil
			}
>>>>>>> 45cbb9cd
		}

		return value, NoMarshalFuncError{"No known conversion from " + field.Type().String() + " to string, " + field.Type().String() + " does not implement TypeMarshaller nor Stringer"}
	}
	for dupField.Kind() == reflect.Interface || dupField.Kind() == reflect.Ptr {
		if dupField.IsNil() {
			return value, nil
		}
		dupField = dupField.Elem()
	}
	if dupField.CanAddr() {
		return marshallIt(dupField.Addr())
	}
	return value, NoMarshalFuncError{"No known conversion from " + field.Type().String() + " to string, " + field.Type().String() + " does not implement TypeMarshaller nor Stringer"}
}<|MERGE_RESOLUTION|>--- conflicted
+++ resolved
@@ -427,30 +427,18 @@
 				return fieldTypeMarhaller.MarshalCSV()
 			}
 
-<<<<<<< HEAD
-			// Otherwise try to use Stringer
-			fieldStringer, ok := fieldIface.(Stringer)
-			if ok {
-				return fieldStringer.String(), nil
-			}
-
-=======
->>>>>>> 45cbb9cd
 			// Otherwise try to use TextMarshaller
 			fieldTextMarshaler, ok := fieldIface.(encoding.TextMarshaler)
 			if ok {
 				text, err := fieldTextMarshaler.MarshalText()
 				return string(text), err
 			}
-<<<<<<< HEAD
-=======
 
 			// Otherwise try to use Stringer
 			fieldStringer, ok := fieldIface.(Stringer)
 			if ok {
 				return fieldStringer.String(), nil
 			}
->>>>>>> 45cbb9cd
 		}
 
 		return value, NoMarshalFuncError{"No known conversion from " + field.Type().String() + " to string, " + field.Type().String() + " does not implement TypeMarshaller nor Stringer"}
