package gocsv

import (
	"encoding/csv"
	"errors"
	"fmt"
	"io"
	"reflect"
)

<<<<<<< HEAD
var (
	ErrEmptyCSV = errors.New("empty csv file given")
)

=======
// Decoder .
>>>>>>> 80ac68b8
type Decoder interface {
	getCSVRows() ([][]string, error)
}

// SimpleDecoder .
type SimpleDecoder interface {
	getCSVRow() ([]string, error)
}

type decoder struct {
	in         io.Reader
	csvDecoder *csvDecoder
}

func newDecoder(in io.Reader) *decoder {
	return &decoder{in: in}
}

func (decode *decoder) getCSVRows() ([][]string, error) {
	return getCSVReader(decode.in).ReadAll()
}

func (decode *decoder) getCSVRow() ([]string, error) {
	if decode.csvDecoder == nil {
		decode.csvDecoder = &csvDecoder{getCSVReader(decode.in)}
	}
	return decode.csvDecoder.Read()
}

type csvDecoder struct {
	*csv.Reader
}

func (c csvDecoder) getCSVRows() ([][]string, error) {
	return c.ReadAll()
}

func (c csvDecoder) getCSVRow() ([]string, error) {
	return c.Read()
}

func maybeMissingStructFields(structInfo []fieldInfo, headers []string) error {
	if len(structInfo) == 0 {
		return nil
	}

	headerMap := make(map[string]struct{}, len(headers))
	for idx := range headers {
		headerMap[headers[idx]] = struct{}{}
	}

	for _, info := range structInfo {
		found := false
		for _, key := range info.keys {
			if _, ok := headerMap[key]; ok {
				found = true
				break
			}
		}
		if !found {
			return fmt.Errorf("found unmatched struct field with tags %v", info.keys)
		}
	}
	return nil
}

// Check that no header name is repeated twice
func maybeDoubleHeaderNames(headers []string) error {
	headerMap := make(map[string]bool, len(headers))
	for _, v := range headers {
		if _, ok := headerMap[v]; ok {
			return fmt.Errorf("Repeated header name: %v", v)
		}
		headerMap[v] = true
	}
	return nil
}

func readTo(decoder Decoder, out interface{}) error {
	outValue, outType := getConcreteReflectValueAndType(out) // Get the concrete type (not pointer) (Slice<?> or Array<?>)
	if err := ensureOutType(outType); err != nil {
		return err
	}
	outInnerWasPointer, outInnerType := getConcreteContainerInnerType(outType) // Get the concrete inner type (not pointer) (Container<"?">)
	if err := ensureOutInnerType(outInnerType); err != nil {
		return err
	}
	csvRows, err := decoder.getCSVRows() // Get the CSV csvRows
	if err != nil {
		return err
	}
	if len(csvRows) == 0 {
		return ErrEmptyCSV
	}
	if err := ensureOutCapacity(&outValue, len(csvRows)); err != nil { // Ensure the container is big enough to hold the CSV content
		return err
	}
	outInnerStructInfo := getStructInfo(outInnerType) // Get the inner struct info to get CSV annotations
	if len(outInnerStructInfo.Fields) == 0 {
		return errors.New("no csv struct tags found")
	}

	headers := csvRows[0]
	body := csvRows[1:]

	csvHeadersLabels := make(map[int]*fieldInfo, len(outInnerStructInfo.Fields)) // Used to store the correspondance header <-> position in CSV

	for i, csvColumnHeader := range headers {
		if fieldInfo := getCSVFieldPosition(csvColumnHeader, outInnerStructInfo); fieldInfo != nil {
			csvHeadersLabels[i] = fieldInfo
		}
	}

	if FailIfUnmatchedStructTags {
		if err := maybeMissingStructFields(outInnerStructInfo.Fields, headers); err != nil {
<<<<<<< HEAD
=======
			return err
		}
	}
	if FailIfDoubleHeaderNames {
		if err := maybeDoubleHeaderNames(headers); err != nil {
>>>>>>> 80ac68b8
			return err
		}
	}

	for i, csvRow := range body {
		outInner := createNewOutInner(outInnerWasPointer, outInnerType)
		for j, csvColumnContent := range csvRow {
			if fieldInfo, ok := csvHeadersLabels[j]; ok { // Position found accordingly to header name
				if err := setInnerField(&outInner, outInnerWasPointer, fieldInfo.IndexChain, csvColumnContent); err != nil { // Set field of struct
					return &csv.ParseError{
						Line:   i + 2, //add 2 to account for the header & 0-indexing of arrays
						Column: j + 1,
						Err:    err,
					}
				}
			}
		}
		outValue.Index(i).Set(outInner)
	}
	return nil
}

func readEach(decoder SimpleDecoder, c interface{}) error {
	headers, err := decoder.getCSVRow()
	if err != nil {
		return err
	}
	outValue, outType := getConcreteReflectValueAndType(c) // Get the concrete type (not pointer) (Slice<?> or Array<?>)
	if err := ensureOutType(outType); err != nil {
		return err
	}
	defer outValue.Close()
	outInnerWasPointer, outInnerType := getConcreteContainerInnerType(outType) // Get the concrete inner type (not pointer) (Container<"?">)
	if err := ensureOutInnerType(outInnerType); err != nil {
		return err
	}
	outInnerStructInfo := getStructInfo(outInnerType) // Get the inner struct info to get CSV annotations
	if len(outInnerStructInfo.Fields) == 0 {
		return errors.New("no csv struct tags found")
	}
	csvHeadersLabels := make(map[int]*fieldInfo, len(outInnerStructInfo.Fields)) // Used to store the correspondance header <-> position in CSV
	for i, csvColumnHeader := range headers {
		if fieldInfo := getCSVFieldPosition(csvColumnHeader, outInnerStructInfo); fieldInfo != nil {
			csvHeadersLabels[i] = fieldInfo
		}
	}
	if err := maybeMissingStructFields(outInnerStructInfo.Fields, headers); err != nil {
		if FailIfUnmatchedStructTags {
			return err
		}
	}
	if FailIfDoubleHeaderNames {
		if err := maybeDoubleHeaderNames(headers); err != nil {
			return err
		}
	}
	i := 0
	for {
		line, err := decoder.getCSVRow()
		if err == io.EOF {
			break
		} else if err != nil {
			return err
		}
		outInner := createNewOutInner(outInnerWasPointer, outInnerType)
		for j, csvColumnContent := range line {
			if fieldInfo, ok := csvHeadersLabels[j]; ok { // Position found accordingly to header name
				if err := setInnerField(&outInner, outInnerWasPointer, fieldInfo.IndexChain, csvColumnContent); err != nil { // Set field of struct
					return &csv.ParseError{
						Line:   i + 2, //add 2 to account for the header & 0-indexing of arrays
						Column: j + 1,
						Err:    err,
					}
				}
			}
		}
		outValue.Send(outInner)
		i++
	}
	return nil
}

// Check if the outType is an array or a slice
func ensureOutType(outType reflect.Type) error {
	switch outType.Kind() {
	case reflect.Slice:
		fallthrough
	case reflect.Chan:
		fallthrough
	case reflect.Array:
		return nil
	}
	return fmt.Errorf("cannot use " + outType.String() + ", only slice or array supported")
}

// Check if the outInnerType is of type struct
func ensureOutInnerType(outInnerType reflect.Type) error {
	switch outInnerType.Kind() {
	case reflect.Struct:
		return nil
	}
	return fmt.Errorf("cannot use " + outInnerType.String() + ", only struct supported")
}

func ensureOutCapacity(out *reflect.Value, csvLen int) error {
	switch out.Kind() {
	case reflect.Array:
		if out.Len() < csvLen-1 { // Array is not big enough to hold the CSV content (arrays are not addressable)
			return fmt.Errorf("array capacity problem: cannot store %d %s in %s", csvLen-1, out.Type().Elem().String(), out.Type().String())
		}
	case reflect.Slice:
		if !out.CanAddr() && out.Len() < csvLen-1 { // Slice is not big enough tho hold the CSV content and is not addressable
			return fmt.Errorf("slice capacity problem and is not addressable (did you forget &?)")
		} else if out.CanAddr() && out.Len() < csvLen-1 {
			out.Set(reflect.MakeSlice(out.Type(), csvLen-1, csvLen-1)) // Slice is not big enough, so grows it
		}
	}
	return nil
}

func getCSVFieldPosition(key string, structInfo *structInfo) *fieldInfo {
	for _, field := range structInfo.Fields {
		if field.matchesKey(key) {
			return &field
		}
	}
	return nil
}

func createNewOutInner(outInnerWasPointer bool, outInnerType reflect.Type) reflect.Value {
	if outInnerWasPointer {
		return reflect.New(outInnerType)
	}
	return reflect.New(outInnerType).Elem()
}

func setInnerField(outInner *reflect.Value, outInnerWasPointer bool, index []int, value string) error {
	oi := *outInner
	if outInnerWasPointer {
		oi = outInner.Elem()
	}
	return setField(oi.FieldByIndex(index), value)
}<|MERGE_RESOLUTION|>--- conflicted
+++ resolved
@@ -8,14 +8,11 @@
 	"reflect"
 )
 
-<<<<<<< HEAD
 var (
 	ErrEmptyCSV = errors.New("empty csv file given")
 )
 
-=======
 // Decoder .
->>>>>>> 80ac68b8
 type Decoder interface {
 	getCSVRows() ([][]string, error)
 }
@@ -131,14 +128,11 @@
 
 	if FailIfUnmatchedStructTags {
 		if err := maybeMissingStructFields(outInnerStructInfo.Fields, headers); err != nil {
-<<<<<<< HEAD
-=======
 			return err
 		}
 	}
 	if FailIfDoubleHeaderNames {
 		if err := maybeDoubleHeaderNames(headers); err != nil {
->>>>>>> 80ac68b8
 			return err
 		}
 	}
